--- conflicted
+++ resolved
@@ -61,14 +61,10 @@
         internal var signFrom: String? = null
             private set
 
-<<<<<<< HEAD
-        var fromPriorIssuerKid: String? = null
-            private set
-
-        var didDocResolver: DIDDocResolver? = null
-=======
+        internal var fromPriorIssuerKid: String? = null
+            private set
+
         internal var didDocResolver: DIDDocResolver? = null
->>>>>>> f8d80cc0
             private set
 
         internal var secretResolver: SecretResolver? = null
