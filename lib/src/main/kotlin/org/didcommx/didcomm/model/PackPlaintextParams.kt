--- conflicted
+++ resolved
@@ -34,14 +34,10 @@
      * @property message The message to be packed into a Plaintext DIDComm message.
      */
     class Builder(val message: Message) {
-<<<<<<< HEAD
-        var fromPriorIssuerKid: String? = null
+        internal var fromPriorIssuerKid: String? = null
             private set
 
-        var didDocResolver: DIDDocResolver? = null
-=======
         internal var didDocResolver: DIDDocResolver? = null
->>>>>>> f8d80cc0
             private set
 
         internal var secretResolver: SecretResolver? = null
