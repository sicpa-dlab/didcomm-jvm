--- conflicted
+++ resolved
@@ -79,12 +79,6 @@
         internal var jti: String? = null
             private set
 
-<<<<<<< HEAD
-=======
-        internal var issKid: String? = null
-            private set
-
->>>>>>> f8d80cc0
         fun aud(aud: String?) = apply { this.aud = aud }
         fun exp(exp: Long?) = apply { this.exp = exp }
         fun nbf(nbf: Long?) = apply { this.nbf = nbf }
